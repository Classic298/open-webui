--- conflicted
+++ resolved
@@ -233,10 +233,7 @@
 	"Manage Ollama Models": "管理Ollama模型",
 	"Max Tokens": "最大令牌数",
 	"Maximum of 3 models can be downloaded simultaneously. Please try again later.": "最多可以同时下载3个模型，请稍后重试。",
-<<<<<<< HEAD
 	"Messages you send after creating your link won't be shared. Users with the URL will beable to view the shared chat.": "",
-=======
->>>>>>> 5cf62139
 	"Minimum Score": "",
 	"Mirostat": "Mirostat",
 	"Mirostat Eta": "Mirostat Eta",
